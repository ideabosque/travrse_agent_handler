#!/usr/bin/env python3
# -*- coding: utf-8 -*-
from __future__ import annotations

__author__ = "bibow"

import json
import logging
import threading
import uuid
from decimal import Decimal
from queue import Queue
from typing import Any, Dict, List, Optional

import pendulum
import requests

from ai_agent_handler import AIAgentEventHandler
from silvaengine_utility import Utility


# ----------------------------
# Travrse AI Response Streaming with Function Handling and History
# ----------------------------
class TravrseEventHandler(AIAgentEventHandler):
    """
    Manages conversations and function calls in real-time with Travrse AI:
      - Handles streaming responses from the model
      - Processes tool/function calls in responses
      - Executes functions and manages their lifecycle
      - Maintains conversation context and history
      - Handles both streaming and non-streaming responses
    """

    def __init__(
        self,
        logger: logging.Logger,
        agent: Dict[str, Any],
        **setting: Dict[str, Any],
    ) -> None:
        """
        Initialize the Travrse AI event handler

        Args:
            logger: Logger instance for debug/info messages
            agent: Configuration dict containing model instructions and settings
            setting: Additional settings for handler configuration
        """
        AIAgentEventHandler.__init__(self, logger, agent, **setting)

        # Enable timeline logging (default: False)
        self.enable_timeline_log = setting.get("enable_timeline_log", False)

        # Convert Decimal to float once during initialization (performance optimization)
        self.model_setting = {
            k: float(v) if isinstance(v, Decimal) else v
            for k, v in agent["configuration"].items()
        }

        # Cache frequently accessed configuration values
        self.api_url = self.model_setting.get(
            "api_url", "https://api.travrse.ai/v1/dispatch"
        )
        self.api_key = self.model_setting.get("api_key")

        # Cache output format type
        self.output_format_type = self.model_setting.get("response_format", "text")

        # Prepare headers for API requests
        self.headers = {
            "Content-Type": "application/json",
            "Authorization": f"Bearer {self.api_key}",
        }

    def _get_elapsed_time(self) -> float:
        """
        Get elapsed time in milliseconds from the first ask_model call.

        Returns:
            Elapsed time in milliseconds, or 0 if global start time not set
        """
        if not hasattr(self, "_global_start_time") or self._global_start_time is None:
            return 0.0
        return (pendulum.now("UTC") - self._global_start_time).total_seconds() * 1000

    def reset_timeline(self) -> None:
        """
        Reset the global timeline for a new run.
        Should be called at the start of each new user interaction/run.
        """
        self._global_start_time = None
        if self.enable_timeline_log and self.logger.isEnabledFor(logging.INFO):
            self.logger.info("[TIMELINE] Timeline reset for new run")

    def _build_travrse_payload(
        self, input_messages: List[Dict[str, Any]]
    ) -> Dict[str, Any]:
        """
        Build the Travrse AI API payload from input messages.
        Matches the exact format from example.py

        Args:
            input_messages: List of conversation messages

        Returns:
            Formatted payload for Travrse AI API
        """
        # Build messages array from input messages
        # Each message contains role and content fields for the Travrse AI API
        messages = []
        for msg in input_messages:
            messages.append(
                {"role": msg.get("role", ""), "content": msg.get("content", "")}
            )

        # Build the flow configuration
        step_config = {
            "user_prompt": "{{user_message}}",
            "system_prompt": self.agent.get("instructions", ""),
            "model": self.model_setting.get("model"),
            "response_format": self.output_format_type,
            "output_variable": self.model_setting.get(
                "output_variable", "prompt_result"
            ),
        }

        if "temperature" in self.model_setting:
            step_config["temperature"] = float(self.model_setting["temperature"])

        step_config["tools"] = {}
        if "tool_ids" in self.model_setting:
            step_config["tools"]["tool_ids"] = self.model_setting["tool_ids"]

        # Add tools if available - matching example.py structure
        runtime_tools = []
        if "tools" in self.model_setting:
            for tool in self.model_setting["tools"]:
                if tool["name"] not in self.model_setting.get("enabled_tools", []):
                    continue
                url = tool["config"]["url"]
                tool["config"]["url"] = url.format(endpoint_id=self.endpoint_id)
                runtime_tools.append(tool)
            step_config["tools"] = dict(
                step_config["tools"],
                **{
                    "runtime_tools": runtime_tools,
                    "max_tool_calls": self.model_setting.get("max_tool_calls", 5),
                    "tool_call_strategy": self.model_setting.get(
                        "tool_call_strategy", "auto"
                    ),
                },
            )

        # Build record section - matching example.py
        record = {
            "name": self.model_setting.get("record_name", "Standalone Execution"),
            "type": self.model_setting.get("record_type", "standalone"),
        }

        # Add metadata if provided
        if "record_metadata" in self.model_setting:
            record["metadata"] = self.model_setting["record_metadata"]

        payload = {
            "record": record,
            "messages": messages,
            "flow": {
                "name": self.model_setting.get("flow_name", "Agent Flow"),
                "description": self.model_setting.get(
                    "flow_description", "Flow with 1 step"
                ),
                "steps": [
                    {
                        "id": f"step_{uuid.uuid4().hex}",
                        "name": self.model_setting.get("step_name", "Initial Prompt"),
                        "type": "prompt",
                        "enabled": True,
                        "config": step_config,
                    }
                ],
            },
            "options": {
                # stream_response is set in invoke_model based on the stream parameter
                "record_mode": self.model_setting.get("record_mode", "virtual"),
                "flow_mode": self.model_setting.get("flow_mode", "virtual"),
            },
        }

        return payload

    def invoke_model(self, **kwargs: Dict[str, Any]) -> Any:
        """
        Invokes the Travrse AI model with provided messages

        Args:
            kwargs: Contains input messages and streaming configuration

        Returns:
            Model response or streaming response

        Raises:
            Exception: If model invocation fails
        """
        # Initialize variables at function scope for exception handler
        request_id = None
        payload = None
        stream = None

        try:
            invoke_start = pendulum.now("UTC")

            input_messages = kwargs.get("input_messages", [])
            stream = kwargs.get("stream", False)

            # Build Travrse AI payload
            payload = self._build_travrse_payload(input_messages)
            payload["options"]["stream_response"] = stream

            # Generate unique request ID for tracking
            request_id = f"req-{uuid.uuid4().hex[:12]}"

            # ===== API CALL TRACKING: Request Details =====
            self.logger.info(
                f"[API_CALL] Request ID: {request_id} | "
                f"URL: {self.api_url} | "
                f"Stream: {stream} | "
                f"Model: {payload['flow']['steps'][0]['config'].get('model')}"
            )

            # Validate payload has required fields
            if not payload.get("messages"):
                self.logger.warning(f"[API_CALL:{request_id}] No messages in payload")
            elif not any(msg.get("content") for msg in payload.get("messages", [])):
                self.logger.warning(f"[API_CALL:{request_id}] All messages have empty content")

            # Log message summary
            message_summary = []
            for i, msg in enumerate(payload.get("messages", [])):
                role = msg.get("role", "unknown")
                content_length = len(msg.get("content", ""))
                message_summary.append(f"{role}:{content_length}chars")

            self.logger.info(
                f"[API_CALL:{request_id}] Messages: [{', '.join(message_summary)}]"
            )

            # Log tools configuration
            step_config = payload['flow']['steps'][0]['config']
            if "tools" in step_config and step_config["tools"]:
                tool_ids = step_config["tools"].get("tool_ids", [])
                runtime_tools = step_config["tools"].get("runtime_tools", [])
                runtime_tool_names = [t.get("name", "unknown") for t in runtime_tools]

                self.logger.info(
                    f"[API_CALL:{request_id}] Tools - "
                    f"Built-in IDs: {tool_ids}, "
                    f"Runtime: {runtime_tool_names}, "
                    f"Max calls: {step_config['tools'].get('max_tool_calls', 0)}, "
                    f"Strategy: {step_config['tools'].get('tool_call_strategy', 'auto')}"
                )

            if self.logger.isEnabledFor(logging.DEBUG):
                self.logger.debug(
                    f"[API_CALL:{request_id}] Full payload: {Utility.json_dumps(payload)}"
                )

            # Make API request
            self.logger.info(f"[API_CALL:{request_id}] Sending request...")
            request_start = pendulum.now("UTC")

            # stream parameter must match stream_response in payload for proper handling
            response = requests.post(
                self.api_url,
                headers=self.headers,
                data=json.dumps(payload),
                stream=stream,
                timeout=120,  # 2 minute timeout
            )

            request_duration = (pendulum.now("UTC") - request_start).total_seconds() * 1000

            # ===== API CALL TRACKING: Response Details =====
            self.logger.info(
                f"[API_CALL:{request_id}] Response received in {request_duration:.2f}ms | "
                f"Status: {response.status_code} | "
                f"Content-Type: {response.headers.get('content-type', 'unknown')}"
            )

            if response.status_code != 200:
                error_text = response.text[:500] if response.text else "No error message"
                self.logger.error(
                    f"[API_CALL:{request_id}] FAILED - API request failed | "
                    f"Status: {response.status_code} | "
                    f"Error: {error_text}"
                )

                # Try to parse error details
                try:
                    error_json = response.json()
                    if "error" in error_json:
                        self.logger.error(
                            f"[API_CALL:{request_id}] Error details: {Utility.json_dumps(error_json['error'])}"
                        )
                except:
                    pass

                raise Exception(
                    f"API request failed with status {response.status_code}: {error_text}"
                )

            # Validate response content type for streaming
            content_type = response.headers.get("content-type", "")
            if stream:
                if "text/event-stream" not in content_type and "stream" not in content_type:
                    self.logger.warning(
                        f"[API_CALL:{request_id}] WARNING - Expected SSE stream but got content-type: {content_type}"
                    )
                else:
                    self.logger.info(
                        f"[API_CALL:{request_id}] SUCCESS - Valid streaming response (content-type: {content_type})"
                    )

            # Log response headers in debug mode
            if self.logger.isEnabledFor(logging.DEBUG):
                self.logger.debug(
                    f"[API_CALL:{request_id}] Response headers: {dict(response.headers)}"
                )

            if self.enable_timeline_log and self.logger.isEnabledFor(logging.INFO):
                invoke_end = pendulum.now("UTC")
                invoke_time = (invoke_end - invoke_start).total_seconds() * 1000
                elapsed = self._get_elapsed_time()
                self.logger.info(
                    f"[TIMELINE] T+{elapsed:.2f}ms: API call returned (took {invoke_time:.2f}ms)"
                )

            # Store request_id on response object for correlation in handle_stream
            response.request_id = request_id

            self.logger.info(f"[API_CALL:{request_id}] SUCCESS - Request complete")

            return response

        except Exception as e:
            # Use variables from function scope
            req_id = request_id if request_id else 'unknown'
            self.logger.error(f"[API_CALL:{req_id}] FAILED - Error invoking model: {str(e)}")

            # Log additional context if available
            try:
                if payload and isinstance(payload, dict):
                    self.logger.error(
                        f"[API_CALL:{req_id}] Request context - "
                        f"Messages: {len(payload.get('messages', []))}, "
                        f"Stream: {stream}"
                    )
            except Exception:
                pass  # Don't fail on logging errors

            raise Exception(f"Failed to invoke model: {str(e)}")

    @Utility.performance_monitor.monitor_operation(operation_name="Travrse")
    def ask_model(
        self,
        input_messages: List[Dict[str, Any]],
        queue: Queue = None,
        stream_event: threading.Event = None,
        model_setting: Dict[str, Any] = None,
    ) -> Optional[str]:
        """
        Makes a request to the Travrse AI model with streaming or non-streaming mode

        Args:
            input_messages: List of conversation messages
            queue: Queue for streaming events
            stream_event: Event to signal streaming completion
            model_setting: Optional model configuration overrides

        Returns:
            Response ID for non-streaming requests, None for streaming

        Raises:
            Exception: If request processing fails
        """
        ask_model_start = pendulum.now("UTC")

        if not hasattr(self, "_ask_model_depth"):
            self._ask_model_depth = 0

        self._ask_model_depth += 1
        is_top_level = self._ask_model_depth == 1

        if is_top_level:
            self._global_start_time = ask_model_start
            if self.enable_timeline_log and self.logger.isEnabledFor(logging.INFO):
                self.logger.info("[TIMELINE] T+0ms: Run started - First ask_model call")
        else:
            if self.enable_timeline_log and self.logger.isEnabledFor(logging.INFO):
                elapsed = self._get_elapsed_time()
                self.logger.info(
                    f"[TIMELINE] T+{elapsed:.2f}ms: Recursive ask_model call started"
                )

        try:
            stream = True if queue is not None else False

            if model_setting:
                self.model_setting.update(model_setting)

            cleanup_start = pendulum.now("UTC")
            cleanup_end = pendulum.now("UTC")
            cleanup_time = (cleanup_end - cleanup_start).total_seconds() * 1000

            if self.enable_timeline_log and self.logger.isEnabledFor(logging.INFO):
                preparation_end = pendulum.now("UTC")
                preparation_time = (
                    preparation_end - ask_model_start
                ).total_seconds() * 1000
                elapsed = self._get_elapsed_time()
                self.logger.info(
                    f"[TIMELINE] T+{elapsed:.2f}ms: Preparation complete (took {preparation_time:.2f}ms, cleanup: {cleanup_time:.2f}ms)"
                )

            timestamp = pendulum.now("UTC").int_timestamp
            run_id = f"run-travrse-{self.model_setting['model']}-{timestamp}-{uuid.uuid4().hex[:8]}"

            response = self.invoke_model(
                **{
                    "input_messages": input_messages,
                    "stream": stream,
                }
            )

            if stream:
                queue.put({"name": "run_id", "value": run_id})
                self.handle_stream(response, input_messages, stream_event=stream_event)
                return None

            self.handle_response(response, input_messages)
            return run_id
        except Exception as e:
            self.logger.error(f"Error in ask_model: {str(e)}")
            raise Exception(f"Failed to process model request: {str(e)}")
        finally:
            self._ask_model_depth -= 1

            if self._ask_model_depth == 0:
                if self.enable_timeline_log and self.logger.isEnabledFor(logging.INFO):
                    elapsed = self._get_elapsed_time()
                    self.logger.info(
                        f"[TIMELINE] T+{elapsed:.2f}ms: Run complete - Resetting timeline"
                    )
                self._global_start_time = None

    def handle_response(
        self,
        response: requests.Response,
        input_messages: List[Dict[str, Any]],
        retry_count: int = 0,
    ) -> None:
        """
        Processes non-streaming model output from Travrse AI.

        Args:
            response: HTTP response object
            input_messages: Current conversation history
            retry_count: Current retry count (max 5 retries)
        """
        MAX_RETRIES = 5

        # Get request_id from response object for correlation
        request_id = getattr(response, 'request_id', 'unknown')

        if retry_count > MAX_RETRIES:
            error_msg = (
                f"Maximum retry limit ({MAX_RETRIES}) exceeded for empty responses"
            )
            self.logger.error(f"[API_CALL:{request_id}] {error_msg}")
            raise Exception(error_msg)

        try:
            # Travrse AI returns plain text response directly
            response_text = response.text

            if self.logger.isEnabledFor(logging.DEBUG):
                self.logger.debug(
                    f"[handle_response] Raw response: {response_text[:200]}..."
                )

            # Parse response
            if not response_text or not response_text.strip():
                self.logger.warning(
                    f"Received empty response from model, retrying (attempt {retry_count + 1}/{MAX_RETRIES})..."
                )
                next_response = self.invoke_model(
                    **{"input_messages": input_messages, "stream": False}
                )
                self.handle_response(
                    next_response, input_messages, retry_count=retry_count + 1
                )
                return

            # Set final output
            timestamp = pendulum.now("UTC").int_timestamp
            message_id = f"msg-travrse-{self.model_setting['model']}-{timestamp}-{uuid.uuid4().hex[:8]}"

            self.final_output = {
                "message_id": message_id,
                "role": "assistant",
                "content": response_text,
            }

            if self.logger.isEnabledFor(logging.INFO):
                self.logger.info(
                    f"[handle_response] Final output set with {len(response_text)} chars"
                )

        except Exception as e:
            self.logger.error(f"Error in handle_response: {str(e)}")
            raise

    def handle_stream(
        self,
        response: requests.Response,
        input_messages: List[Dict[str, Any]],
        stream_event: threading.Event = None,
        retry_count: int = 0,
    ) -> None:
        """
        Processes streaming model responses chunk by chunk from Travrse AI.

        Tracks stream processing with request_id for correlation.

        Travrse AI streams JSON objects with different types:
        - {"type":"step_chunk","text":"..."} - Text chunks to accumulate
        - {"type":"step_complete","result":{"response":"..."}} - Step completion with full response
        - {"type":"flow_complete",...} - Flow completion metadata

        Handles three scenarios:
        1. Empty stream → Retry up to 5 times
        2. Valid stream → Accumulate and set final_output
        3. Stream end → Send completion signal

        Args:
            response: Streaming HTTP response
            input_messages: Current conversation history
            stream_event: Event to signal completion
            retry_count: Current retry count (max 5 retries)

        Handles:
            - Accumulating response text
            - Processing JSON vs text formats
            - Sending chunks to websocket
            - Signaling completion
        """
        MAX_RETRIES = 5

        # Get request_id from response object for correlation
        request_id = getattr(response, 'request_id', 'unknown')
        stream_start = pendulum.now("UTC")

        # ===== API CALL TRACKING: Stream Processing Start =====
        self.logger.info(
            f"[API_CALL:{request_id}] Starting stream processing (attempt {retry_count + 1}/{MAX_RETRIES + 1})"
        )

        if retry_count > MAX_RETRIES:
            error_msg = f"Maximum retry limit ({MAX_RETRIES}) exceeded"
            self.logger.error(f"[API_CALL:{request_id}] {error_msg}")
            raise Exception(error_msg)

        message_id = None
        # Use list for efficient string concatenation (performance optimization)
        accumulated_text_parts = []
        accumulated_partial_json = ""
        accumulated_partial_text = ""
        received_any_content = False
        # Use cached output format type (performance optimization)
        output_format = self.output_format_type
        index = 0

        try:
<<<<<<< HEAD
=======
            # Don't send initial stream data until we have actual content
<<<<<<< HEAD
            # This avoids early WebSocket failures
=======
            # Moved this after message_id is created to avoid early WebSocket failures
>>>>>>> a282e67c9e7450e1730d9b7073df5667cef28c24

>>>>>>> 07974a51
            # Process streaming response - each line is a JSON object
            step_result = None
            flow_metadata = None
            incomplete_line_buffer = ""  # Buffer for incomplete JSON lines
            line_count = 0
            chunk_types_received = {}  # Track what types of chunks we receive

            if self.logger.isEnabledFor(logging.DEBUG):
                self.logger.debug(
                    f"[API_CALL:{request_id}] Starting to read streaming response"
                )

            for line in response.iter_lines(decode_unicode=True, chunk_size=None):
                line_count += 1
                if not line:
                    if self.logger.isEnabledFor(logging.DEBUG):
                        self.logger.debug(
                            f"[handle_stream] Line {line_count}: Empty (None)"
                        )
                    continue

                # iter_lines with decode_unicode=True returns strings, not bytes
                line_str = (
                    line.strip()
                    if isinstance(line, str)
                    else line.decode("utf-8").strip()
                )

                if self.logger.isEnabledFor(logging.DEBUG):
                    self.logger.debug(
                        f"[handle_stream] Line {line_count}: '{line_str[:100]}...' (len={len(line_str)})"
                    )

                # Skip empty lines
                if not line_str:
                    continue

                # Travrse AI uses Server-Sent Events (SSE) format with "data: " prefix
                # Strip the prefix to get the JSON payload
                if line_str.startswith("data: "):
                    line_str = line_str[6:]  # Remove "data: " prefix

                # Skip if nothing left after stripping prefix
                if not line_str:
                    continue

                # Combine with any buffered incomplete line
                full_line = incomplete_line_buffer + line_str

                try:
                    # Try to parse the complete line as JSON
                    chunk_data = json.loads(full_line)
                    # Success - clear the buffer
                    incomplete_line_buffer = ""
                    chunk_type = chunk_data.get("type")

                    # Track chunk types for debugging
                    chunk_types_received[chunk_type] = chunk_types_received.get(chunk_type, 0) + 1

                    if self.logger.isEnabledFor(logging.DEBUG):
                        self.logger.debug(
                            f"[handle_stream] Received chunk type: {chunk_type}"
                        )

                    # Handle different chunk types
                    if chunk_type == "step_chunk":
                        # Extract text from step_chunk
                        text_chunk = chunk_data.get("text", "")

                        if not text_chunk:
                            continue

                        received_any_content = True

                        if not message_id:
                            timestamp = pendulum.now("UTC").int_timestamp
                            message_id = f"msg-travrse-{self.model_setting['model']}-{timestamp}-{uuid.uuid4().hex[:8]}"

<<<<<<< HEAD
                            self.send_data_to_stream(
                                index=index,
                                data_format=output_format,
                            )
                            index += 1
=======
<<<<<<< HEAD
                            # Send initial stream message
=======
                            # Send initial stream message now that we have actual content
>>>>>>> a282e67c9e7450e1730d9b7073df5667cef28c24
                            try:
                                self.send_data_to_stream(
                                    index=index,
                                    data_format=output_format,
                                )
                                index += 1
<<<<<<< HEAD
                            except Exception:
                                # Client disconnected, continue processing to build final_output
                                pass
=======
                            except Exception as stream_err:
                                # Log but don't fail - client may have disconnected
                                self.logger.warning(
                                    f"Failed to send initial stream data (client likely disconnected): {stream_err}"
                                )
                                # Continue processing to build final_output even if client disconnected
>>>>>>> a282e67c9e7450e1730d9b7073df5667cef28c24
>>>>>>> 07974a51

                        # Print and accumulate text
                        print(text_chunk, end="", flush=True)
                        accumulated_text_parts.append(text_chunk)

                        # Process content based on output format
                        if output_format in ["json_object", "json_schema"]:
                            accumulated_partial_json += text_chunk
                            # Temporarily build accumulated_text for processing
                            temp_accumulated_text = "".join(accumulated_text_parts)
                            index, temp_accumulated_text, accumulated_partial_json = (
                                self.process_and_send_json(
                                    index,
                                    temp_accumulated_text,
                                    accumulated_partial_json,
                                    output_format,
                                )
                            )
                        else:
                            accumulated_partial_text += text_chunk
                            # Check if text contains XML-style tags and update format
                            index, accumulated_partial_text = self.process_text_content(
                                index, accumulated_partial_text, output_format
                            )

                    elif chunk_type == "step_complete":
                        # Step completed - may contain full response
                        step_result = chunk_data.get("result", {})
                        step_success = chunk_data.get("success", False)
                        step_name = chunk_data.get("name", "Unknown")
                        step_error = chunk_data.get("error")

                        if self.logger.isEnabledFor(logging.INFO):
                            self.logger.info(
                                f"[handle_stream] Step '{step_name}' completed successfully: {step_success}"
                            )

<<<<<<< HEAD
                        # If no chunks received yet, try to extract response from step_result
                        if not received_any_content and step_result:
                            output_var = self.model_setting.get("output_variable", "prompt_result")
                            response_text = (
                                step_result.get(output_var) or
                                step_result.get("response") or
                                step_result.get("output") or
                                step_result.get("content") or
                                step_result.get("text")
                            )

<<<<<<< HEAD
                        # Extract response from step_result if no chunks received
                        if not received_any_content and step_result:
                            output_var = self.model_setting.get("output_variable", "prompt_result")
                            response_text = (
                                step_result.get(output_var) or
                                step_result.get("response") or
                                step_result.get("output") or
                                step_result.get("content") or
                                step_result.get("text")
                            )

                            if response_text and isinstance(response_text, str) and response_text.strip():
                                received_any_content = True
                                if not message_id:
                                    timestamp = pendulum.now("UTC").int_timestamp
                                    message_id = f"msg-travrse-{self.model_setting['model']}-{timestamp}-{uuid.uuid4().hex[:8]}"
                                accumulated_text_parts.append(response_text)

=======
                            if response_text and isinstance(response_text, str) and response_text.strip():
                                self.logger.info(f"[handle_stream] Found response in step_result (length: {len(response_text)})")
=======
                        # Check for step-level errors
                        if not step_success or step_error:
                            error_msg = step_error or "Step failed without error message"
                            self.logger.error(
                                f"[handle_stream] Step '{step_name}' failed: {error_msg}"
                            )
                            # Log full chunk_data for debugging
                            if self.logger.isEnabledFor(logging.DEBUG):
                                self.logger.debug(
                                    f"[handle_stream] Failed step data: {Utility.json_dumps(chunk_data)}"
                                )

                        # IMPORTANT: If no chunks received yet, check if response is in step_result
                        # Some models/configurations return the full response here instead of streaming
                        if not received_any_content and step_result:
                            if self.logger.isEnabledFor(logging.DEBUG):
                                self.logger.debug(
                                    f"[handle_stream] No chunks received yet. step_result keys: {list(step_result.keys())}"
                                )

                            # Try to extract response from step_result
                            # Common fields: 'response', 'output', 'content', 'text', output_variable name
                            response_text = None
                            output_var = self.model_setting.get("output_variable", "prompt_result")

                            # Check various possible locations for the response
                            if output_var in step_result:
                                response_text = step_result.get(output_var)
                            elif "response" in step_result:
                                response_text = step_result.get("response")
                            elif "output" in step_result:
                                response_text = step_result.get("output")
                            elif "content" in step_result:
                                response_text = step_result.get("content")
                            elif "text" in step_result:
                                response_text = step_result.get("text")

                            if response_text and isinstance(response_text, str) and response_text.strip():
                                self.logger.info(
                                    f"[handle_stream] Found response in step_result (length: {len(response_text)})"
                                )
>>>>>>> a282e67c9e7450e1730d9b7073df5667cef28c24
                                received_any_content = True

                                if not message_id:
                                    timestamp = pendulum.now("UTC").int_timestamp
                                    message_id = f"msg-travrse-{self.model_setting['model']}-{timestamp}-{uuid.uuid4().hex[:8]}"

<<<<<<< HEAD
                                accumulated_text_parts.append(response_text)

=======
                                # Accumulate the response
                                accumulated_text_parts.append(response_text)

                                # Send to stream if possible
                                try:
                                    self.send_data_to_stream(
                                        index=index,
                                        data_format=output_format,
                                        chunk_delta=response_text,
                                    )
                                    index += 1
                                except Exception as stream_err:
                                    self.logger.warning(
                                        f"Failed to send step_result content to stream: {stream_err}"
                                    )
                            else:
                                self.logger.warning(
                                    f"[handle_stream] step_result present but no recognizable response found. Keys: {list(step_result.keys())}"
                                )

>>>>>>> a282e67c9e7450e1730d9b7073df5667cef28c24
>>>>>>> 07974a51
                    elif chunk_type == "flow_complete":
                        # Flow completed - contains execution metadata
                        flow_metadata = {
                            "execution_id": chunk_data.get("executionId"),
                            "flow_id": chunk_data.get("flow_id"),
                            "flow_name": chunk_data.get("flowName"),
                            "execution_time": chunk_data.get("executionTime"),
                            "total_steps": chunk_data.get("totalSteps"),
                            "successful_steps": chunk_data.get("successfulSteps"),
                            "failed_steps": chunk_data.get("failedSteps"),
                        }
                        if self.logger.isEnabledFor(logging.INFO):
                            self.logger.info(
                                f"[handle_stream] Flow '{flow_metadata['flow_name']}' completed in {flow_metadata['execution_time']}ms"
                            )

                    else:
                        # Log unknown chunk types for debugging
                        if self.logger.isEnabledFor(logging.DEBUG):
                            self.logger.debug(
                                f"[handle_stream] Unknown chunk type: {chunk_type}"
                            )

                except json.JSONDecodeError as e:
                    # Handle incomplete JSON - might be truncated across multiple lines
                    error_msg = str(e)

                    # Check if this looks like an incomplete JSON object
                    if any(
                        indicator in error_msg
                        for indicator in [
                            "Unterminated string",
                            "Expecting property name",
                            "Expecting ',' delimiter",
                            "Expecting ':' delimiter",
                        ]
                    ):
                        # Likely incomplete - buffer it and wait for next line
                        incomplete_line_buffer = full_line
                        if self.logger.isEnabledFor(logging.DEBUG):
                            self.logger.debug(
                                f"[handle_stream] Buffering incomplete JSON line (length: {len(full_line)})"
                            )
                        continue
                    elif "Expecting value" in error_msg and "char 0" in error_msg:
                        # Empty line - already handled above, but just in case
                        incomplete_line_buffer = ""
                        if self.logger.isEnabledFor(logging.DEBUG):
                            self.logger.debug(
                                "[handle_stream] Skipping empty/whitespace line"
                            )
                    else:
                        # Real JSON parsing error - log and skip
                        incomplete_line_buffer = ""
                        if self.logger.isEnabledFor(logging.WARNING):
                            self.logger.warning(
                                f"[handle_stream] Failed to parse JSON: {full_line[:200]} - Error: {e}"
                            )
                    continue

            # Send any remaining partial text
            if len(accumulated_partial_text) > 0:
                try:
                    self.send_data_to_stream(
                        index=index,
                        data_format=output_format,
                        chunk_delta=accumulated_partial_text,
                    )
                    accumulated_partial_text = ""
                    index += 1
<<<<<<< HEAD
                except Exception:
                    pass  # Client disconnected
=======
                except Exception as stream_err:
                    self.logger.warning(
                        f"Failed to send partial text to stream (client likely disconnected): {stream_err}"
                    )

            # ===== API CALL TRACKING: Stream Reading Complete =====
            stream_read_duration = (pendulum.now("UTC") - stream_start).total_seconds() * 1000
            self.logger.info(
                f"[API_CALL:{request_id}] Stream reading complete in {stream_read_duration:.2f}ms | "
                f"Lines: {line_count}, Content: {received_any_content}, "
                f"Chunks: {chunk_types_received}"
            )
>>>>>>> a282e67c9e7450e1730d9b7073df5667cef28c24

            if self.logger.isEnabledFor(logging.DEBUG):
                self.logger.debug(
                    f"[API_CALL:{request_id}] Detailed stream summary - "
                    f"Lines: {line_count}, Content received: {received_any_content}, "
                    f"Chunk types: {chunk_types_received}"
                )

            # Build final accumulated text from parts (performance optimization)
            final_accumulated_text = "".join(accumulated_text_parts)

            # Scenario 1: Empty stream - retry or fail gracefully
            if not received_any_content or not final_accumulated_text.strip():
                if retry_count >= MAX_RETRIES:
<<<<<<< HEAD
                    # Set valid final_output to prevent assertion error
                    timestamp = pendulum.now("UTC").int_timestamp
                    self.final_output = {
                        "message_id": message_id if message_id else f"msg-error-{timestamp}",
                        "role": "assistant",
                        "content": "Error: Maximum retry limit exceeded - empty stream from model",
                    }
=======
                    # Max retries exceeded - set error message in final_output
                    error_msg = f"Maximum retry limit ({MAX_RETRIES}) exceeded - received empty stream"
                    self.logger.error(error_msg)

                    # Ensure final_output has valid structure even on failure
                    timestamp = pendulum.now("UTC").int_timestamp
                    self.final_output = {
<<<<<<< HEAD
                        "message_id": message_id if message_id else f"msg-error-{timestamp}-{uuid.uuid4().hex[:8]}",
                        "role": "assistant",
                        "content": f"Error: {error_msg}. The model did not return any content after {MAX_RETRIES} attempts.",
                    }
=======
                        "message_id": (
                            message_id
                            if message_id
                            else f"msg-error-{timestamp}-{uuid.uuid4().hex[:8]}"
                        ),
                        "role": "assistant",
                        "content": f"Error: {error_msg}. The model did not return any content after {MAX_RETRIES} attempts.",
                    }

                    # Send error message to stream if possible
                    try:
                        self.send_data_to_stream(
                            index=index,
                            data_format=output_format,
                            chunk_delta=self.final_output["content"],
                        )
                        index += 1
                        self.send_data_to_stream(
                            index=index,
                            data_format=output_format,
                            is_message_end=True,
                        )
                    except Exception as stream_err:
                        self.logger.warning(
                            f"Failed to send error message to stream: {stream_err}"
                        )
>>>>>>> a282e67c9e7450e1730d9b7073df5667cef28c24
>>>>>>> 07974a51
                    return

                self.logger.warning(
                    f"Received empty stream from model (lines: {line_count}, content: {received_any_content}), retrying (attempt {retry_count + 1}/{MAX_RETRIES})..."
                )
                next_response = self.invoke_model(
                    **{"input_messages": input_messages, "stream": True}
                )
                self.handle_stream(
                    next_response, input_messages, stream_event, retry_count + 1
                )
                return

            # Scenario 2: Valid stream - finalize
            # Send final message end signal
            try:
                self.send_data_to_stream(
                    index=index,
                    data_format=output_format,
                    is_message_end=True,
                )
<<<<<<< HEAD
            except Exception:
                pass  # Client disconnected
=======
            except Exception as stream_err:
                self.logger.warning(
                    f"Failed to send final message end signal (client likely disconnected): {stream_err}"
                )
>>>>>>> a282e67c9e7450e1730d9b7073df5667cef28c24

            # Build final output with metadata
            self.final_output = {
                "message_id": (
                    message_id
                    if message_id
                    # Optimized UUID generation
                    else f"msg-{pendulum.now('UTC').int_timestamp}-{uuid.uuid4().hex[:8]}"
                ),
                "role": "assistant",
                "content": final_accumulated_text,
            }

            # Add step result if available
            if step_result:
                self.final_output["step_result"] = step_result

            # Add flow metadata if available
            if flow_metadata:
                self.final_output["flow_metadata"] = flow_metadata

            # Store accumulated_text for backward compatibility
            self.accumulated_text = final_accumulated_text

            # ===== API CALL TRACKING: Stream Complete Success =====
            total_duration = (pendulum.now("UTC") - stream_start).total_seconds() * 1000
            content_length = len(final_accumulated_text)
            self.logger.info(
                f"[API_CALL:{request_id}] SUCCESS - Stream processing complete | "
                f"Total time: {total_duration:.2f}ms | "
                f"Content length: {content_length} chars | "
                f"Message ID: {self.final_output['message_id']}"
            )

            if flow_metadata:
                self.logger.info(
                    f"[API_CALL:{request_id}] Flow metadata - "
                    f"Execution ID: {flow_metadata.get('execution_id')}, "
                    f"Steps: {flow_metadata.get('successful_steps')}/{flow_metadata.get('total_steps')} successful"
                )

            if self._run is None:
                self._short_term_memory.append(
                    {
                        "message": {
                            "role": "assistant",
                            "content": final_accumulated_text,
                        },
                        "created_at": pendulum.now("UTC"),
                    }
                )

        except Exception as e:
            self.logger.error(f"[API_CALL:{request_id}] FAILED - Error in handle_stream: {str(e)}")
            raise
        finally:
            # Signal that streaming has finished
            if stream_event:
                stream_event.set()<|MERGE_RESOLUTION|>--- conflicted
+++ resolved
@@ -580,16 +580,6 @@
         index = 0
 
         try:
-<<<<<<< HEAD
-=======
-            # Don't send initial stream data until we have actual content
-<<<<<<< HEAD
-            # This avoids early WebSocket failures
-=======
-            # Moved this after message_id is created to avoid early WebSocket failures
->>>>>>> a282e67c9e7450e1730d9b7073df5667cef28c24
-
->>>>>>> 07974a51
             # Process streaming response - each line is a JSON object
             step_result = None
             flow_metadata = None
@@ -668,37 +658,11 @@
                             timestamp = pendulum.now("UTC").int_timestamp
                             message_id = f"msg-travrse-{self.model_setting['model']}-{timestamp}-{uuid.uuid4().hex[:8]}"
 
-<<<<<<< HEAD
                             self.send_data_to_stream(
                                 index=index,
                                 data_format=output_format,
                             )
                             index += 1
-=======
-<<<<<<< HEAD
-                            # Send initial stream message
-=======
-                            # Send initial stream message now that we have actual content
->>>>>>> a282e67c9e7450e1730d9b7073df5667cef28c24
-                            try:
-                                self.send_data_to_stream(
-                                    index=index,
-                                    data_format=output_format,
-                                )
-                                index += 1
-<<<<<<< HEAD
-                            except Exception:
-                                # Client disconnected, continue processing to build final_output
-                                pass
-=======
-                            except Exception as stream_err:
-                                # Log but don't fail - client may have disconnected
-                                self.logger.warning(
-                                    f"Failed to send initial stream data (client likely disconnected): {stream_err}"
-                                )
-                                # Continue processing to build final_output even if client disconnected
->>>>>>> a282e67c9e7450e1730d9b7073df5667cef28c24
->>>>>>> 07974a51
 
                         # Print and accumulate text
                         print(text_chunk, end="", flush=True)
@@ -736,115 +700,7 @@
                                 f"[handle_stream] Step '{step_name}' completed successfully: {step_success}"
                             )
 
-<<<<<<< HEAD
-                        # If no chunks received yet, try to extract response from step_result
-                        if not received_any_content and step_result:
-                            output_var = self.model_setting.get("output_variable", "prompt_result")
-                            response_text = (
-                                step_result.get(output_var) or
-                                step_result.get("response") or
-                                step_result.get("output") or
-                                step_result.get("content") or
-                                step_result.get("text")
-                            )
-
-<<<<<<< HEAD
                         # Extract response from step_result if no chunks received
-                        if not received_any_content and step_result:
-                            output_var = self.model_setting.get("output_variable", "prompt_result")
-                            response_text = (
-                                step_result.get(output_var) or
-                                step_result.get("response") or
-                                step_result.get("output") or
-                                step_result.get("content") or
-                                step_result.get("text")
-                            )
-
-                            if response_text and isinstance(response_text, str) and response_text.strip():
-                                received_any_content = True
-                                if not message_id:
-                                    timestamp = pendulum.now("UTC").int_timestamp
-                                    message_id = f"msg-travrse-{self.model_setting['model']}-{timestamp}-{uuid.uuid4().hex[:8]}"
-                                accumulated_text_parts.append(response_text)
-
-=======
-                            if response_text and isinstance(response_text, str) and response_text.strip():
-                                self.logger.info(f"[handle_stream] Found response in step_result (length: {len(response_text)})")
-=======
-                        # Check for step-level errors
-                        if not step_success or step_error:
-                            error_msg = step_error or "Step failed without error message"
-                            self.logger.error(
-                                f"[handle_stream] Step '{step_name}' failed: {error_msg}"
-                            )
-                            # Log full chunk_data for debugging
-                            if self.logger.isEnabledFor(logging.DEBUG):
-                                self.logger.debug(
-                                    f"[handle_stream] Failed step data: {Utility.json_dumps(chunk_data)}"
-                                )
-
-                        # IMPORTANT: If no chunks received yet, check if response is in step_result
-                        # Some models/configurations return the full response here instead of streaming
-                        if not received_any_content and step_result:
-                            if self.logger.isEnabledFor(logging.DEBUG):
-                                self.logger.debug(
-                                    f"[handle_stream] No chunks received yet. step_result keys: {list(step_result.keys())}"
-                                )
-
-                            # Try to extract response from step_result
-                            # Common fields: 'response', 'output', 'content', 'text', output_variable name
-                            response_text = None
-                            output_var = self.model_setting.get("output_variable", "prompt_result")
-
-                            # Check various possible locations for the response
-                            if output_var in step_result:
-                                response_text = step_result.get(output_var)
-                            elif "response" in step_result:
-                                response_text = step_result.get("response")
-                            elif "output" in step_result:
-                                response_text = step_result.get("output")
-                            elif "content" in step_result:
-                                response_text = step_result.get("content")
-                            elif "text" in step_result:
-                                response_text = step_result.get("text")
-
-                            if response_text and isinstance(response_text, str) and response_text.strip():
-                                self.logger.info(
-                                    f"[handle_stream] Found response in step_result (length: {len(response_text)})"
-                                )
->>>>>>> a282e67c9e7450e1730d9b7073df5667cef28c24
-                                received_any_content = True
-
-                                if not message_id:
-                                    timestamp = pendulum.now("UTC").int_timestamp
-                                    message_id = f"msg-travrse-{self.model_setting['model']}-{timestamp}-{uuid.uuid4().hex[:8]}"
-
-<<<<<<< HEAD
-                                accumulated_text_parts.append(response_text)
-
-=======
-                                # Accumulate the response
-                                accumulated_text_parts.append(response_text)
-
-                                # Send to stream if possible
-                                try:
-                                    self.send_data_to_stream(
-                                        index=index,
-                                        data_format=output_format,
-                                        chunk_delta=response_text,
-                                    )
-                                    index += 1
-                                except Exception as stream_err:
-                                    self.logger.warning(
-                                        f"Failed to send step_result content to stream: {stream_err}"
-                                    )
-                            else:
-                                self.logger.warning(
-                                    f"[handle_stream] step_result present but no recognizable response found. Keys: {list(step_result.keys())}"
-                                )
-
->>>>>>> a282e67c9e7450e1730d9b7073df5667cef28c24
->>>>>>> 07974a51
                     elif chunk_type == "flow_complete":
                         # Flow completed - contains execution metadata
                         flow_metadata = {
@@ -907,31 +763,13 @@
 
             # Send any remaining partial text
             if len(accumulated_partial_text) > 0:
-                try:
-                    self.send_data_to_stream(
-                        index=index,
-                        data_format=output_format,
-                        chunk_delta=accumulated_partial_text,
-                    )
-                    accumulated_partial_text = ""
-                    index += 1
-<<<<<<< HEAD
-                except Exception:
-                    pass  # Client disconnected
-=======
-                except Exception as stream_err:
-                    self.logger.warning(
-                        f"Failed to send partial text to stream (client likely disconnected): {stream_err}"
-                    )
-
-            # ===== API CALL TRACKING: Stream Reading Complete =====
-            stream_read_duration = (pendulum.now("UTC") - stream_start).total_seconds() * 1000
-            self.logger.info(
-                f"[API_CALL:{request_id}] Stream reading complete in {stream_read_duration:.2f}ms | "
-                f"Lines: {line_count}, Content: {received_any_content}, "
-                f"Chunks: {chunk_types_received}"
-            )
->>>>>>> a282e67c9e7450e1730d9b7073df5667cef28c24
+                self.send_data_to_stream(
+                    index=index,
+                    data_format=output_format,
+                    chunk_delta=accumulated_partial_text,
+                )
+                accumulated_partial_text = ""
+                index += 1
 
             if self.logger.isEnabledFor(logging.DEBUG):
                 self.logger.debug(
@@ -946,7 +784,6 @@
             # Scenario 1: Empty stream - retry or fail gracefully
             if not received_any_content or not final_accumulated_text.strip():
                 if retry_count >= MAX_RETRIES:
-<<<<<<< HEAD
                     # Set valid final_output to prevent assertion error
                     timestamp = pendulum.now("UTC").int_timestamp
                     self.final_output = {
@@ -954,48 +791,6 @@
                         "role": "assistant",
                         "content": "Error: Maximum retry limit exceeded - empty stream from model",
                     }
-=======
-                    # Max retries exceeded - set error message in final_output
-                    error_msg = f"Maximum retry limit ({MAX_RETRIES}) exceeded - received empty stream"
-                    self.logger.error(error_msg)
-
-                    # Ensure final_output has valid structure even on failure
-                    timestamp = pendulum.now("UTC").int_timestamp
-                    self.final_output = {
-<<<<<<< HEAD
-                        "message_id": message_id if message_id else f"msg-error-{timestamp}-{uuid.uuid4().hex[:8]}",
-                        "role": "assistant",
-                        "content": f"Error: {error_msg}. The model did not return any content after {MAX_RETRIES} attempts.",
-                    }
-=======
-                        "message_id": (
-                            message_id
-                            if message_id
-                            else f"msg-error-{timestamp}-{uuid.uuid4().hex[:8]}"
-                        ),
-                        "role": "assistant",
-                        "content": f"Error: {error_msg}. The model did not return any content after {MAX_RETRIES} attempts.",
-                    }
-
-                    # Send error message to stream if possible
-                    try:
-                        self.send_data_to_stream(
-                            index=index,
-                            data_format=output_format,
-                            chunk_delta=self.final_output["content"],
-                        )
-                        index += 1
-                        self.send_data_to_stream(
-                            index=index,
-                            data_format=output_format,
-                            is_message_end=True,
-                        )
-                    except Exception as stream_err:
-                        self.logger.warning(
-                            f"Failed to send error message to stream: {stream_err}"
-                        )
->>>>>>> a282e67c9e7450e1730d9b7073df5667cef28c24
->>>>>>> 07974a51
                     return
 
                 self.logger.warning(
@@ -1011,21 +806,11 @@
 
             # Scenario 2: Valid stream - finalize
             # Send final message end signal
-            try:
-                self.send_data_to_stream(
-                    index=index,
-                    data_format=output_format,
-                    is_message_end=True,
-                )
-<<<<<<< HEAD
-            except Exception:
-                pass  # Client disconnected
-=======
-            except Exception as stream_err:
-                self.logger.warning(
-                    f"Failed to send final message end signal (client likely disconnected): {stream_err}"
-                )
->>>>>>> a282e67c9e7450e1730d9b7073df5667cef28c24
+            self.send_data_to_stream(
+                index=index,
+                data_format=output_format,
+                is_message_end=True,
+            )
 
             # Build final output with metadata
             self.final_output = {
